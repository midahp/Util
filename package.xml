<?xml version="1.0" encoding="UTF-8"?>
<package packagerversion="1.9.2" version="2.0" xmlns="http://pear.php.net/dtd/package-2.0" xmlns:tasks="http://pear.php.net/dtd/tasks-1.0" xmlns:xsi="http://www.w3.org/2001/XMLSchema-instance" xsi:schemaLocation="http://pear.php.net/dtd/tasks-1.0 http://pear.php.net/dtd/tasks-1.0.xsd http://pear.php.net/dtd/package-2.0 http://pear.php.net/dtd/package-2.0.xsd">
 <name>Horde_Util</name>
 <channel>pear.horde.org</channel>
 <extends>Util</extends>
 <summary>Horde Utility Libraries</summary>
 <description>These classes provide functionality useful for all kind of applications.</description>
 <lead>
  <name>Chuck Hagenbuch</name>
  <user>chuck</user>
  <email>chuck@horde.org</email>
  <active>yes</active>
 </lead>
 <lead>
  <name>Jan Schneider</name>
  <user>jan</user>
  <email>jan@horde.org</email>
  <active>yes</active>
 </lead>
 <date>2012-03-13</date>
 <time>18:28:53</time>
 <version>
<<<<<<< HEAD
  <release>2.0.0alpha1</release>
  <api>2.0.0</api>
=======
  <release>1.3.0</release>
  <api>1.3.0</api>
>>>>>>> 1e704d56
 </version>
 <stability>
  <release>alpha</release>
  <api>alpha</api>
 </stability>
 <license uri="http://www.horde.org/licenses/lgpl21">LGPL-2.1</license>
 <notes>
<<<<<<< HEAD
* [jan] Remove Horde_Util::getTempDir().
* [jan] Remove Horde_Array::replaceRecursive().
=======
* [jan] Implement ArrayAccess in Horde_Variables.
>>>>>>> 1e704d56
 </notes>
 <contents>
  <dir baseinstalldir="/" name="/">
   <dir name="doc">
    <dir name="Horde">
     <dir name="Util">
      <file name="COPYING" role="doc" />
      <file name="UPGRADING" role="doc" />
     </dir> <!-- /doc/Horde/Util -->
    </dir> <!-- /doc/Horde -->
   </dir> <!-- /doc -->
   <dir name="lib">
    <dir name="Horde">
     <dir name="Array">
      <dir name="Sort">
       <file name="Helper.php" role="php" />
      </dir> <!-- /lib/Horde/Array/Sort -->
     </dir> <!-- /lib/Horde/Array -->
     <file name="Array.php" role="php" />
     <file name="Domhtml.php" role="php" />
     <file name="String.php" role="php" />
     <file name="Util.php" role="php" />
     <file name="Variables.php" role="php" />
    </dir> <!-- /lib/Horde -->
   </dir> <!-- /lib -->
   <dir name="test">
    <dir name="Horde">
     <dir name="Util">
      <dir name="fixtures">
       <file name="001.csv" role="test" />
       <file name="002.csv" role="test" />
       <file name="003.csv" role="test" />
       <file name="004.csv" role="test" />
       <file name="005.csv" role="test" />
       <file name="bug_3839.csv" role="test" />
       <file name="bug_4025.csv" role="test" />
       <file name="bug_6311.csv" role="test" />
       <file name="bug_6370.csv" role="test" />
       <file name="bug_6372.csv" role="test" />
       <file name="columns1.csv" role="test" />
       <file name="columns2.csv" role="test" />
       <file name="multiline1.csv" role="test" />
       <file name="notrailing_crlf.csv" role="test" />
       <file name="notrailing_lf.csv" role="test" />
       <file name="quote1.csv" role="test" />
       <file name="quote2.csv" role="test" />
       <file name="quote3.csv" role="test" />
       <file name="quote4.csv" role="test" />
       <file name="quote5.csv" role="test" />
       <file name="quote6.csv" role="test" />
       <file name="quote7.csv" role="test" />
       <file name="simple_cr.csv" role="test" />
       <file name="simple_crlf.csv" role="test" />
       <file name="simple_lf.csv" role="test" />
      </dir> <!-- /test/Horde/Util/fixtures -->
      <file name="AllTests.php" role="test" />
      <file name="ArrayTest.php" role="test" />
      <file name="Autoload.php" role="test" />
      <file name="CsvTest.php" role="test" />
      <file name="DomhtmlTest.php" role="test" />
      <file name="StringTest.php" role="test" />
      <file name="UtilTest.php" role="test" />
      <file name="VariablesTest.php" role="test" />
     </dir> <!-- /test/Horde/Util -->
    </dir> <!-- /test/Horde -->
   </dir> <!-- /test -->
  </dir> <!-- / -->
 </contents>
 <dependencies>
  <required>
   <php>
    <min>5.3.0</min>
   </php>
   <pearinstaller>
    <min>1.7.0</min>
   </pearinstaller>
   <package>
    <name>Horde_Url</name>
    <channel>pear.horde.org</channel>
    <min>1.0.0</min>
    <max>2.0.0</max>
    <exclude>2.0.0</exclude>
   </package>
   <extension>
    <name>dom</name>
   </extension>
  </required>
  <optional>
   <package>
    <name>Horde_Imap_Client</name>
    <channel>pear.horde.org</channel>
    <min>1.0.0</min>
    <max>2.0.0</max>
    <exclude>2.0.0</exclude>
   </package>
   <extension>
    <name>ctype</name>
   </extension>
   <extension>
    <name>filter</name>
   </extension>
   <extension>
    <name>iconv</name>
   </extension>
   <extension>
    <name>mbstring</name>
   </extension>
   <extension>
    <name>xml</name>
   </extension>
  </optional>
 </dependencies>
 <phprelease>
  <filelist>
   <install as="COPYING" name="doc/Horde/Util/COPYING" />
   <install as="UPGRADING" name="doc/Horde/Util/UPGRADING" />
   <install as="Horde/Array.php" name="lib/Horde/Array.php" />
   <install as="Horde/Domhtml.php" name="lib/Horde/Domhtml.php" />
   <install as="Horde/String.php" name="lib/Horde/String.php" />
   <install as="Horde/Util.php" name="lib/Horde/Util.php" />
   <install as="Horde/Variables.php" name="lib/Horde/Variables.php" />
   <install as="Horde/Array/Sort/Helper.php" name="lib/Horde/Array/Sort/Helper.php" />
   <install as="Horde/Util/AllTests.php" name="test/Horde/Util/AllTests.php" />
   <install as="Horde/Util/ArrayTest.php" name="test/Horde/Util/ArrayTest.php" />
   <install as="Horde/Util/Autoload.php" name="test/Horde/Util/Autoload.php" />
   <install as="Horde/Util/CsvTest.php" name="test/Horde/Util/CsvTest.php" />
   <install as="Horde/Util/DomhtmlTest.php" name="test/Horde/Util/DomhtmlTest.php" />
   <install as="Horde/Util/StringTest.php" name="test/Horde/Util/StringTest.php" />
   <install as="Horde/Util/UtilTest.php" name="test/Horde/Util/UtilTest.php" />
   <install as="Horde/Util/VariablesTest.php" name="test/Horde/Util/VariablesTest.php" />
   <install as="Horde/Util/fixtures/001.csv" name="test/Horde/Util/fixtures/001.csv" />
   <install as="Horde/Util/fixtures/002.csv" name="test/Horde/Util/fixtures/002.csv" />
   <install as="Horde/Util/fixtures/003.csv" name="test/Horde/Util/fixtures/003.csv" />
   <install as="Horde/Util/fixtures/004.csv" name="test/Horde/Util/fixtures/004.csv" />
   <install as="Horde/Util/fixtures/005.csv" name="test/Horde/Util/fixtures/005.csv" />
   <install as="Horde/Util/fixtures/bug_3839.csv" name="test/Horde/Util/fixtures/bug_3839.csv" />
   <install as="Horde/Util/fixtures/bug_4025.csv" name="test/Horde/Util/fixtures/bug_4025.csv" />
   <install as="Horde/Util/fixtures/bug_6311.csv" name="test/Horde/Util/fixtures/bug_6311.csv" />
   <install as="Horde/Util/fixtures/bug_6370.csv" name="test/Horde/Util/fixtures/bug_6370.csv" />
   <install as="Horde/Util/fixtures/bug_6372.csv" name="test/Horde/Util/fixtures/bug_6372.csv" />
   <install as="Horde/Util/fixtures/columns1.csv" name="test/Horde/Util/fixtures/columns1.csv" />
   <install as="Horde/Util/fixtures/columns2.csv" name="test/Horde/Util/fixtures/columns2.csv" />
   <install as="Horde/Util/fixtures/multiline1.csv" name="test/Horde/Util/fixtures/multiline1.csv" />
   <install as="Horde/Util/fixtures/notrailing_crlf.csv" name="test/Horde/Util/fixtures/notrailing_crlf.csv" />
   <install as="Horde/Util/fixtures/notrailing_lf.csv" name="test/Horde/Util/fixtures/notrailing_lf.csv" />
   <install as="Horde/Util/fixtures/quote1.csv" name="test/Horde/Util/fixtures/quote1.csv" />
   <install as="Horde/Util/fixtures/quote2.csv" name="test/Horde/Util/fixtures/quote2.csv" />
   <install as="Horde/Util/fixtures/quote3.csv" name="test/Horde/Util/fixtures/quote3.csv" />
   <install as="Horde/Util/fixtures/quote4.csv" name="test/Horde/Util/fixtures/quote4.csv" />
   <install as="Horde/Util/fixtures/quote5.csv" name="test/Horde/Util/fixtures/quote5.csv" />
   <install as="Horde/Util/fixtures/quote6.csv" name="test/Horde/Util/fixtures/quote6.csv" />
   <install as="Horde/Util/fixtures/quote7.csv" name="test/Horde/Util/fixtures/quote7.csv" />
   <install as="Horde/Util/fixtures/simple_cr.csv" name="test/Horde/Util/fixtures/simple_cr.csv" />
   <install as="Horde/Util/fixtures/simple_crlf.csv" name="test/Horde/Util/fixtures/simple_crlf.csv" />
   <install as="Horde/Util/fixtures/simple_lf.csv" name="test/Horde/Util/fixtures/simple_lf.csv" />
  </filelist>
 </phprelease>
 <changelog>
  <release>
   <version>
    <release>0.0.1</release>
    <api>0.0.1</api>
   </version>
   <stability>
    <release>alpha</release>
    <api>alpha</api>
   </stability>
   <date>2003-10-28</date>
   <license uri="http://www.horde.org/licenses/lgpl21">LGPL-2.1</license>
   <notes>
Initial release as a PEAR package
   </notes>
  </release>
  <release>
   <version>
    <release>0.0.2</release>
    <api>0.0.2</api>
   </version>
   <stability>
    <release>alpha</release>
    <api>alpha</api>
   </stability>
   <date>2006-05-08</date>
   <license uri="http://www.horde.org/licenses/lgpl21">LGPL-2.1</license>
   <notes>
Converted to package.xml 2.0 for pear.horde.org
   </notes>
  </release>
  <release>
   <version>
    <release>0.1.0</release>
    <api>0.1.0</api>
   </version>
   <stability>
    <release>beta</release>
    <api>beta</api>
   </stability>
   <date>2008-09-25</date>
   <license uri="http://www.horde.org/licenses/lgpl21">LGPL-2.1</license>
   <notes>
* Added magic PHP5 methods to the Variables class.
* Added array_merge_recursive_overwrite() to Horde_Array().
* Fixed a bug in Horde_Array::arraySort where auto-detecting the first key failed.
* Added sorter functions for array keys.
* Removed use of array_unique().
* Cleaned up addParameter() in the Util class.
* Implemented a much more efficient, yet safer file wiping algorithm.
* Fixed Util::addParameter when it is passed a base URL that contains an urlencoded ampersand.
* Added a parameter to Util::nocacheUrl() to not encode url.
* Added Util::getPathInfo().
* Signed parameters to go.php with an HMAC based on a new secret key configuration value, to prevent using go.php as an open referrer.
* Made logout tokens only valid for a configurable length of time.
* Made it possible to use String.php without having any other files available.
* Use utf8_decode() in String::length() if possible.
* Always use preg_match() in String::regexMatch().
* Workaround for korean messages in a non-standard charset.
* Fixed String::substr() length calculations.
* Added multibyte-safe String::wordwrap() method.
* Added parameter to use wordwrap() for line folding.
* Use C as the portable locale (Bug #6194).
* Don&apos;t use utf8_encode/decode on very large strings if other options are available. (Bug #6660)
* Fixed order of checks in String::convertCharset (Bug #6794).
   </notes>
  </release>
  <release>
   <version>
    <release>1.0.0alpha1</release>
    <api>1.0.0</api>
   </version>
   <stability>
    <release>alpha</release>
    <api>alpha</api>
   </stability>
   <date>2011-03-08</date>
   <license uri="http://www.horde.org/licenses/lgpl21">LGPL-2.1</license>
   <notes>
* First alpha release for Horde 4.
* Added Horde_String::rpos().
* Renamed Horde_Array::array_merge_recursive_overwrite() to Horde_Array::replaceRecursive().
* Added Horde_String::common().
* Added Horde_Domhtml::.
* Removed Horde_Util::assertDriverConfig().
* Removed Horde_Util::bufferOutput().
* Removed Horde_Util::uriB64Encode() and Horde_Util::uriB64Decode().
* Removed Horde_Util::strftime2date() and Horde_Util::date2strftime().
* Removed Horde_Util::closeWindowJs() and Horde_Util::nocacheUrl().
* Added Horde_String::convertToUtf8().
* Added Horde_Util::abbreviate().
* Removed Horde_Array::combine() and Horde_Util::hmac().
   </notes>
  </release>
  <release>
   <version>
    <release>1.0.0beta1</release>
    <api>1.0.0</api>
   </version>
   <stability>
    <release>beta</release>
    <api>beta</api>
   </stability>
   <date>2011-03-16</date>
   <license uri="http://www.horde.org/licenses/lgpl21">LGPL-2.1</license>
   <notes>
* First beta release for Horde 4.
   </notes>
  </release>
  <release>
   <version>
    <release>1.0.0RC1</release>
    <api>1.0.0</api>
   </version>
   <stability>
    <release>beta</release>
    <api>beta</api>
   </stability>
   <date>2011-03-22</date>
   <license uri="http://www.horde.org/licenses/lgpl21">LGPL-2.1</license>
   <notes>
* First release candidate for Horde 4.
* [mms] Tweak loading HTML documents (encodings) in Horde_Domhtml.
* [mms] Added Horde_Domhtml#returnBody().
* [mms] Added Domhtml unit tests.
   </notes>
  </release>
  <release>
   <version>
    <release>1.0.0RC2</release>
    <api>1.0.0</api>
   </version>
   <stability>
    <release>beta</release>
    <api>beta</api>
   </stability>
   <date>2011-03-29</date>
   <license uri="http://www.horde.org/licenses/lgpl21">LGPL-2.1</license>
   <notes>
* Second release candidate for Horde 4.
* Fix parsing ISO-8859-15 data with Horde_Domhtml (Bug #9714).
   </notes>
  </release>
  <release>
   <version>
    <release>1.0.0</release>
    <api>1.0.0</api>
   </version>
   <stability>
    <release>stable</release>
    <api>stable</api>
   </stability>
   <date>2011-04-06</date>
   <license uri="http://www.horde.org/licenses/lgpl21">LGPL-2.1</license>
   <notes>
* First stable release for Horde 4.
   </notes>
  </release>
  <release>
   <version>
    <release>1.0.1</release>
    <api>1.0.0</api></version>
   <stability>
    <release>stable</release>
    <api>stable</api></stability>
   <date>2011-04-20</date>
   <license uri="http://www.horde.org/licenses/lgpl21">LGPL-2.1</license>
   <notes>
* [jan] Fix wrapping of several follow-up lines with existing line breaks.
* [jan] Fix creating temporary files with open_basedir restrictions.
   </notes>
  </release>
  <release>
   <version>
    <release>1.0.2</release>
    <api>1.0.0</api></version>
   <stability>
    <release>stable</release>
    <api>stable</api></stability>
   <date>2011-05-03</date>
   <license uri="http://www.horde.org/licenses/lgpl21">LGPL-2.1</license>
   <notes>
* [mms] In Horde_Variables, operate on a copy of the $_REQUEST variable.
   </notes>
  </release>
  <release>
   <version>
    <release>1.0.3</release>
    <api>1.0.0</api></version>
   <stability>
    <release>stable</release>
    <api>stable</api></stability>
   <date>2011-06-01</date>
   <license uri="http://www.horde.org/licenses/lgpl21">LGPL-2.1</license>
   <notes>
* [mms] Don&apos;t try to use dl() in PHP 5.3+.
   </notes>
  </release>
  <release>
   <version>
    <release>1.0.4</release>
    <api>1.0.0</api></version>
   <stability>
    <release>stable</release>
    <api>stable</api></stability>
   <date>2011-06-14</date>
   <license uri="http://www.horde.org/licenses/lgpl21">LGPL-2.1</license>
   <notes>
* [jan] Unescape escaped quotes when importing CSV data.
   </notes>
  </release>
  <release>
   <version>
    <release>1.0.5</release>
    <api>1.0.0</api></version>
   <stability>
    <release>stable</release>
    <api>stable</api></stability>
   <date>2011-07-27</date>
   <license uri="http://www.horde.org/licenses/lgpl21">LGPL-2.1</license>
   <notes>
* [jan] Fix removing too many backslashes with magic quotes enabled (Bug #10149).
* [jan] Fix reading CSV data with PHP &lt; 5.3.
   </notes>
  </release>
  <release>
   <version>
    <release>1.0.6</release>
    <api>1.0.0</api></version>
   <stability>
    <release>stable</release>
    <api>stable</api></stability>
   <date>2011-10-11</date>
   <license uri="http://www.horde.org/licenses/lgpl21">LGPL-2.1</license>
   <notes>
* [jan] Speed up Horde_String::substr() (Evert Pot, Request #8627).
   </notes>
  </release>
  <release>
   <version>
    <release>1.1.0</release>
    <api>1.1.0</api></version>
   <stability>
    <release>stable</release>
    <api>stable</api></stability>
   <date>2011-12-06</date>
   <license uri="http://www.horde.org/licenses/lgpl21">LGPL-2.1</license>
   <notes>
* [mms] Add Horde_String::validUtf8().
   </notes>
  </release>
  <release>
   <version>
    <release>1.2.0</release>
    <api>1.2.0</api></version>
   <stability>
    <release>stable</release>
    <api>stable</api></stability>
   <date>2012-01-17</date>
   <license uri="http://www.horde.org/licenses/lgpl21">LGPL-2.1</license>
   <notes>
* [mms] Add Horde_Variables#filter().
   </notes>
  </release>
  <release>
   <version>
<<<<<<< HEAD
    <release>2.0.0alpha1</release>
    <api>2.0.0</api>
   </version>
=======
    <release>1.3.0</release>
    <api>1.3.0</api></version>
>>>>>>> 1e704d56
   <stability>
    <release>alpha</release>
    <api>alpha</api>
   </stability>
   <date>2012-03-13</date>
   <license uri="http://www.horde.org/licenses/lgpl21">LGPL-2.1</license>
   <notes>
<<<<<<< HEAD
* [jan] Remove Horde_Util::getTempDir().
* [jan] Remove Horde_Array::replaceRecursive().
=======
* [jan] Implement ArrayAccess in Horde_Variables.
>>>>>>> 1e704d56
   </notes>
  </release>
 </changelog>
</package><|MERGE_RESOLUTION|>--- conflicted
+++ resolved
@@ -20,13 +20,8 @@
  <date>2012-03-13</date>
  <time>18:28:53</time>
  <version>
-<<<<<<< HEAD
   <release>2.0.0alpha1</release>
   <api>2.0.0</api>
-=======
-  <release>1.3.0</release>
-  <api>1.3.0</api>
->>>>>>> 1e704d56
  </version>
  <stability>
   <release>alpha</release>
@@ -34,12 +29,8 @@
  </stability>
  <license uri="http://www.horde.org/licenses/lgpl21">LGPL-2.1</license>
  <notes>
-<<<<<<< HEAD
 * [jan] Remove Horde_Util::getTempDir().
 * [jan] Remove Horde_Array::replaceRecursive().
-=======
-* [jan] Implement ArrayAccess in Horde_Variables.
->>>>>>> 1e704d56
  </notes>
  <contents>
   <dir baseinstalldir="/" name="/">
@@ -463,14 +454,11 @@
   </release>
   <release>
    <version>
-<<<<<<< HEAD
     <release>2.0.0alpha1</release>
     <api>2.0.0</api>
    </version>
-=======
     <release>1.3.0</release>
     <api>1.3.0</api></version>
->>>>>>> 1e704d56
    <stability>
     <release>alpha</release>
     <api>alpha</api>
@@ -478,12 +466,7 @@
    <date>2012-03-13</date>
    <license uri="http://www.horde.org/licenses/lgpl21">LGPL-2.1</license>
    <notes>
-<<<<<<< HEAD
-* [jan] Remove Horde_Util::getTempDir().
-* [jan] Remove Horde_Array::replaceRecursive().
-=======
 * [jan] Implement ArrayAccess in Horde_Variables.
->>>>>>> 1e704d56
    </notes>
   </release>
  </changelog>
