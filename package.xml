--- conflicted
+++ resolved
@@ -29,14 +29,10 @@
  </stability>
  <license uri="http://www.horde.org/licenses/lgpl21">LGPL-2.1</license>
  <notes>
-<<<<<<< HEAD
 * [mms] Removed Horde_Util::getCsv() (moved to Horde_Data package).
 * [mms] Add iteration to Horde_Domhtml object.
 * [jan] Remove Horde_Util::getTempDir().
 * [jan] Remove Horde_Array::replaceRecursive().
-=======
-* [mms] Fix Horde_String::validUtf8() to workaround PHP/PCRE bug where segfault will occur on input strings &gt; ~5000 characters
->>>>>>> 687ec2fb
  </notes>
  <contents>
   <dir baseinstalldir="/" name="/">
